--- conflicted
+++ resolved
@@ -21,15 +21,10 @@
 #name of energy file:
 energy_file = 'energies.txt'
 
-<<<<<<< HEAD
-element = 'Ce', 'Fe'
-=======
-#element = 'Ge', 'Fe', 'Kg'
-#element = ['Fe', 'Co', 'Kg']
-
+#element
 element = 'Ce', 'Pr'
->>>>>>> 31163303
-
+
+#projectile
 projectile = 'n'
 
 #mass = 76
